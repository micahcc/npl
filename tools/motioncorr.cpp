/******************************************************************************
 * Copyright 2014 Micah C Chambers (micahc.vt@gmail.com)
 *
 * Licensed under the Apache License, Version 2.0 (the "License");
 * you may not use this file except in compliance with the License.
 * You may obtain a copy of the License at
 *
 * 	http://www.apache.org/licenses/LICENSE-2.0
 *
 * Unless required by applicable law or agreed to in writing, software
 * distributed under the License is distributed on an "AS IS" BASIS,
 * WITHOUT WARRANTIES OR CONDITIONS OF ANY KIND, either express or implied.
 * See the License for the specific language governing permissions and
 * limitations under the License.
 *
 * @file motioncorr.cpp Perform motion correction on a 4D Image
 *
 *****************************************************************************/

#include <string>
#include <fstream>
#include <iterator>

#include <tclap/CmdLine.h>

#include "gradient.h"
#include "registration.h"

#include "nplio.h"
#include "mrimage.h"
#include "iterators.h"
#include "accessors.h"
#include "ndarray_utils.h"
#include "version.h"
#include "macros.h"

using namespace std;
using namespace npl;

std::ostream_iterator<double> doubleoit(std::cout, ", ");

/**
 * @brief Computes motion parameters from an fMRI image
 *
 * @param fmri Input fMRI 
 * @param reftime Volume to use for reference 
 * @param sigmas Standard deviation (in phyiscal space)
 * @param hardstops Lower bound on negative correlation  -1 would mean that it
 * stops when it hits -1
 *
 * @return Vector of motion parameters. Elements are (C = center, R = rotation
 * in radians, S = shift in index units): [CX, CY, CZ, RX, RY, RZ, SX, SY, SZ]
 */
vector<vector<double>> computeMotion(ptr<const MRImage> fmri, int reftime,
		const vector<double>& sigmas, const vector<double>& hardstops)
{
    using namespace std::placeholders;
    using std::bind;

	vector<vector<double>> motion;
	
	// extract reference volumes and pre-smooth
	vector<size_t> vsize(fmri->dim(), fmri->dim()+fmri->ndim());
	vsize[3] = 0;
	
	auto refvol = dPtrCast<MRImage>(fmri->extractCast(4, vsize.data(),
				FLOAT32));

	// create working volume
	auto movvol = dPtrCast<MRImage>(refvol->createAnother());
	
	// Pre-Compute Fixed Smoothing
	vector<ptr<MRImage>> fixed;
	for(size_t ii=0; ii<sigmas.size(); ii++) {
		fixed.push_back(dPtrCast<MRImage>(dPtrCast<MRImage>(
						fmri->extractCast(4, vsize.data(), FLOAT32))));
		Vector3DConstIter<double> iit(fmri); 
		FlatIter<double> fit(fixed.back());
		for(iit.goBegin(), fit.goBegin(); !iit.eof(); ++iit, ++fit) {
			fit.set(iit[reftime]);
		}
		
		for(size_t dd=0; dd<3; dd++) 
			gaussianSmooth1D(fixed.back(), dd, sigmas[ii]);
		fixed.back()->write("fixed_"+to_string(ii)+".nii.gz");
	}

	// Registration Tools
	RigidCorrComputer comp(refvol, movvol, true);

	// Iterators
	Vector3DConstIter<double> iit(fmri); /** Input Iterator */
	Vector3DIter<double> mit(comp.m_moving);  /** Moving Volume Iterator */

	// create value and gradient functions
	auto vfunc = bind(&RigidCorrComputer::value, &comp, _1, _2);
	auto vgfunc = bind(&RigidCorrComputer::valueGrad, &comp, _1, _2, _3);
	auto gfunc = bind(&RigidCorrComputer::grad, &comp, _1, _2);
	
	// initialize optimizer
//	LBFGSOpt opt(6, vfunc, gfunc, vgfunc);
	GradientOpt opt(6, vfunc, gfunc, vgfunc);
	opt.stop_Its = 10000;
	opt.stop_X = 0.00001;
	opt.stop_G = 0;
<<<<<<< HEAD
	opt.stop_F = 0;
=======
	opt.stop_F = 0.0001;
	opt.opt_maxstep = INFINITY;
	opt.opt_rdec_scale = 1;
	opt.opt_init_scale = 1;
>>>>>>> 46c712ef
	opt.state_x.setZero();
	Rigid3DTrans rigid;
	for(size_t tt=0; tt<fmri->tlen(); tt++) {
		cerr << "Time " << tt << " / " << fmri->tlen() << endl;
		if(tt == reftime) {
			motion.push_back(vector<double>());
			motion.back().resize(9, 0);
		} else {

			/****************************************************************
			 * Registration
			 ***************************************************************/
//			cerr << setw(20) << "Init Rigid:  " << setw(7) << " : " 
//				<< opt.state_x.transpose() << endl;

			for(size_t ii=0; ii<sigmas.size(); ii++) {

				/* 
				 * Extract and Smooth Moving Volume, Set Fixed in computer to 
				 * Pre-Smoothed Version
				 * */
				for(iit.goBegin(), mit.goBegin(); !iit.eof(); ++iit, ++mit) 
					mit.set(iit[tt]);

				for(size_t dd=0; dd<3; dd++) 
					gaussianSmooth1D(comp.m_moving, dd, sigmas[ii]);

				comp.m_fixed = fixed[ii];
				comp.updatedInputs();
				
				// run the optimizer
				opt.stop_F_under = hardstops[ii];
//				opt.reset_history();
//				StopReason stopr = opt.optimize();
//				cerr << Optimizer::explainStop(stopr) << endl;
				opt.optimize();

//				cerr << setw(20) << "After Rigid: " << setw(4) << ii << " : " 
//					<< opt.state_x.transpose() << endl;
			}
//			cerr << setw(20) << "Final Rigid: " << setw(4) << tt << " : " 
//				<< opt.state_x.transpose() << endl;
//			cerr << "==========================================" << endl;

			/******************************************************************
			 * Results
			 *****************************************************************/
			motion.push_back(vector<double>());
			auto& m = motion.back();
			m.resize(9, 0);
			
			// Convert to RAS
			for(size_t dd=0; dd<3; dd++) {
				rigid.center[dd] = (comp.m_moving->dim(dd)-1)/2.;
				rigid.rotation[dd] = opt.state_x[dd]*M_PI/180;
				rigid.shift[dd] = opt.state_x[dd+3]/comp.m_moving->spacing(dd);
			}
			rigid.toRASCoords(comp.m_moving);
			for(size_t dd=0; dd<3; dd++) {
				m[dd] = rigid.center[dd];
				m[dd+3] = rigid.rotation[dd];
				m[dd+6] = rigid.shift[dd];
			}

		}
	}

	return motion;
}

int main(int argc, char** argv)
{
	try {
	/*
	 * Command Line
	 */

	TCLAP::CmdLine cmd("Motions corrects a 4D Image.", ' ', 
			__version__ );

	TCLAP::ValueArg<string> a_in("i", "input", "Input 4D Image.", true, "",
			"*.nii.gz", cmd);
	TCLAP::ValueArg<string> a_out("o", "output", "Output 4D motion-corrected "
			"Image.", false, "", "*.nii.gz", cmd);
	TCLAP::ValueArg<int> a_ref("r", "ref", "Reference timepoint, < 0 values "
			"will result in reference at the middle volume, otherwise this "
			"indicates a timepoint (starting at 0)", false, -1, "T", cmd);

	TCLAP::ValueArg<string> a_motion("m", "motion", "Ouput motion as 9 column "
			"text file. Columns are Center (x,y,z), Rotation (in radians) "
			"about axes x/y/z through the center and shift (x,y,z).", 
			false, "", "*.txt", cmd);
	TCLAP::ValueArg<string> a_inmotion("M", "inmotion", "Input motion as 9 "
			"column text file. Columns are Center (x,y,z), Rotation (in "
			"radians) through the center x/y/z and shift (x,y,z). "
			"If this is set, then instead of estimating motion, the inverse "
			"motion parameters are applied to the input timeseries.",
			false, "", "*.txt", cmd);
	TCLAP::MultiArg<double> a_sigmas("s", "sigmas", "Smoothing standard "
			"deviations. These are the steps of the registration.", false, 
			"sd", cmd);
	TCLAP::MultiArg<double> a_thresh("t", "thresh", "Stop threshold "
			"for correlation at each step.", false, 
			"corr", cmd);

	cmd.parse(argc, argv);

	/**********
	 * Input
	 *********/
	
	// read fMRI
	ptr<MRImage> fmri = readMRImage(a_in.getValue());
	if(fmri->tlen() == 1 || fmri->ndim() != 4) {
		cerr << "Expect a 4D Image, but input had " << fmri->ndim() << 
			" dimensions  and " << fmri->tlen() << " volumes." << endl;
		return -1;
	}
	
	// set reference volume
	int ref = a_ref.getValue();
	if(ref < 0 || ref >= fmri->tlen())
		ref = fmri->tlen()/2;

	// construct variables to get a particular volume
	vector<vector<double>> motion;

	// set up sigmas
	vector<double> sigmas({1.5,0.75,0});
	if(a_sigmas.isSet()) 
		sigmas.assign(a_sigmas.begin(), a_sigmas.end());
	
	// set up threshold
	vector<double> thresh({0.999,0.999,1});
	if(a_thresh.isSet()) 
		thresh.assign(a_sigmas.begin(), a_sigmas.end());
	for(auto& v: thresh) 
		v = -fabs(v);

	if(thresh.size() != sigmas.size()) {
		cerr << "Threshold and Sigmas must indicate the same number of steps\n";
		return -1;
	}

	if(a_inmotion.isSet()) {
		motion = readNumericCSV(a_inmotion.getValue());

		// Check Motion Results
		if(motion.size() != fmri->tlen()) {
			cerr << "Input motion rows doesn't match input fMRI timepoints!" 
				<< endl; 
			return -1;
		}

		for(size_t ll=0; ll < motion.size(); ll++) {
			if(motion[ll].size() != 9) {
				cerr << "On line " << ll << ", width should be 9 but is " 
					<< motion[ll].size() << endl;
				return -1;
			}
		}

	} else {
		// Compute Motion
		motion = computeMotion(fmri, ref, sigmas, thresh);
	}

	// Write to Motion File
	if(a_motion.isSet()) {
		ofstream ofs(a_motion.getValue());
		if(!ofs.is_open()) {
			cerr<<"Error opening "<< a_motion.getValue()<<" for writing\n";
			return -1;
		}
		for(auto& line : motion) {
			assert(line.size() == 9);
			for(size_t ii=0; ii<9; ii++) {
				if(ii != 0)
					ofs << " ";
				ofs<<setw(15)<<setprecision(10)<<line[ii];
			}
			ofs << "\n";
		}
		ofs << "\n";
	}

	/*****************************************************
	 * apply motion parameters
	 ****************************************************/
	
	// Create working Buffer, iterators
	auto vol = dPtrCast<MRImage>(fmri->createAnother(3,fmri->dim(),FLOAT64));
	Vector3DIter<double> iit(fmri);
	FlatIter<double> vit(vol);
	Rigid3DTrans rigid;

	// apply each time point then copy back into fMRI
	for(size_t tt=0; tt<fmri->tlen(); tt++) {
		
		// extract timepoint
		for(iit.goBegin(), vit.goBegin(); !iit.eof(); ++iit, ++vit) 
			vit.set(iit[tt]);
	
		// Convert from RAS to index
		for(size_t dd=0; dd<3; dd++) {
			rigid.center[dd] = motion[tt][dd];
			rigid.rotation[dd] = motion[tt][dd+3];
			rigid.shift[dd] = motion[tt][dd+6];
		}
		rigid.toIndexCoords(vol, true);
//		rigid.invert();
		cerr << "Rigid Transform: " << tt << "\n" << rigid <<endl;
		
		// Apply Rigid Transform
		rotateImageShearKern(vol, rigid.rotation[0], rigid.rotation[1], 
				rigid.rotation[2]);
		for(size_t dd=0; dd<3; dd++) 
			shiftImageKern(vol, dd, rigid.shift[dd]);

		// Copy Result Back to input image
		for(iit.goBegin(), vit.goBegin(); !iit.eof(); ++iit, ++vit) 
			iit.set(tt, *vit);
	}

	if(a_out.isSet()) 
		fmri->write(a_out.getValue());

	} catch (TCLAP::ArgException &e)  // catch any exceptions
	{ std::cerr << "error: " << e.error() << " for arg " << e.argId() << std::endl; }
}


<|MERGE_RESOLUTION|>--- conflicted
+++ resolved
@@ -103,14 +103,10 @@
 	opt.stop_Its = 10000;
 	opt.stop_X = 0.00001;
 	opt.stop_G = 0;
-<<<<<<< HEAD
 	opt.stop_F = 0;
-=======
-	opt.stop_F = 0.0001;
 	opt.opt_maxstep = INFINITY;
 	opt.opt_rdec_scale = 1;
 	opt.opt_init_scale = 1;
->>>>>>> 46c712ef
 	opt.state_x.setZero();
 	Rigid3DTrans rigid;
 	for(size_t tt=0; tt<fmri->tlen(); tt++) {
