--- conflicted
+++ resolved
@@ -728,15 +728,11 @@
 	size_t matn = 0; // matrix number (tall matrices)
 	size_t maskn = 0; // Mask number
 	MatMap tall(m_A.tallMatName(matn));
-<<<<<<< HEAD
-	m_tvalues.resize(m_A.cols(), ics.cols());
-	for(size_t cc=0; cc < m_A.cols(); maskn++) {
-=======
 	cerr<<"Regressing full dataset"<<endl;
+	MatrixXd tvalues(m_A.cols(), ics.cols());
 	for(size_t cc=0, tc=0; cc < m_A.cols(); maskn++) {
 		cerr<<"Subject Column: "<<maskn<< " Full Column: "<<cc
 			<<" TallMat Column: "<<tc<<endl;
->>>>>>> f3c3ee97
 		auto mask = readMRImage(m_pref+"_mask_"+to_string(maskn)+".nii.gz");
 		for(size_t ii=0; ii<3; ii++)
 			odim[ii] = mask->dim(ii);
@@ -762,24 +758,15 @@
 					tc = 0;
 				}
 
-<<<<<<< HEAD
-			// Perform regression
-			regress(&result, tall.mat.col(tc), ics, Cinv, Xinv, distrib);
-			for(size_t comp=0; comp<ics.cols(); comp++) {
-				tit.set(comp, result.t[comp]);
-				bit.set(comp, result.bhat[comp]);
-				m_values(cc, comp) = result.t[comp];
-=======
 				// Perform regression
 				regress(&result, tall.mat.col(tc), ics, Cinv, Xinv, distrib);
 				for(size_t comp=0; comp<ics.cols(); comp++) {
 					tit.set(comp, result.t[comp]);
-					pit.set(comp, result.p[comp]);
 					bit.set(comp, result.bhat[comp]);
+					values(cc, comp) = result.t[comp];
 				}
 				tc++;
 				cc++;
->>>>>>> f3c3ee97
 			}
 		}
 		// write output matching mask
